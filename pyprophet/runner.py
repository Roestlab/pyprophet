import abc
import click
import sys
import os
import time
import warnings
import pandas as pd
import numpy as np
import sqlite3
import pickle

from .pyprophet import PyProphet
from .report import save_report
from .data_handling import is_sqlite_file, check_sqlite_table
from shutil import copyfile

try:
    profile
except NameError:
    def profile(fun):
        return fun


class PyProphetRunner(object):

    __metaclass__ = abc.ABCMeta

    """Base class for workflow of command line tool
    """

    def __init__(self, infile, outfile, classifier, xgb_hyperparams, xgb_params, xgb_params_space, xeval_fraction, xeval_num_iter, ss_initial_fdr, ss_iteration_fdr, ss_num_iter, ss_main_score, group_id, parametric, pfdr, pi0_lambda, pi0_method, pi0_smooth_df, pi0_smooth_log_pi0, lfdr_truncate, lfdr_monotone, lfdr_transformation, lfdr_adj, lfdr_eps, level, ipf_max_peakgroup_rank, ipf_max_peakgroup_pep, ipf_max_transition_isotope_overlap, ipf_min_transition_sn, tric_chromprob, threads, test, ss_score_filter, color_palette, main_score_selection_report):
        def read_tsv(infile):
            table = pd.read_csv(infile, "\t")
            return(table)

        def read_osw(infile, level, ipf_max_peakgroup_rank, ipf_max_peakgroup_pep, ipf_max_transition_isotope_overlap, ipf_min_transition_sn):
            con = sqlite3.connect(infile)

            if level == "ms2" or level == "ms1ms2":
                if not check_sqlite_table(con, "FEATURE_MS2"):
                    raise click.ClickException("MS2-level feature table not present in file.")

                con.executescript('''
CREATE INDEX IF NOT EXISTS idx_precursor_precursor_id ON PRECURSOR (ID);
CREATE INDEX IF NOT EXISTS idx_feature_precursor_id ON FEATURE (PRECURSOR_ID);
CREATE INDEX IF NOT EXISTS idx_feature_feature_id ON FEATURE (ID);
CREATE INDEX IF NOT EXISTS idx_feature_ms2_feature_id ON FEATURE_MS2 (FEATURE_ID);
''')

                table = pd.read_sql_query('''
SELECT *,
       RUN_ID || '_' || PRECURSOR_ID AS GROUP_ID
FROM FEATURE_MS2
INNER JOIN
  (SELECT RUN_ID,
          ID,
          PRECURSOR_ID,
          EXP_RT
   FROM FEATURE) AS FEATURE ON FEATURE_ID = FEATURE.ID
INNER JOIN
  (SELECT ID,
          CHARGE AS PRECURSOR_CHARGE,
          DECOY
   FROM PRECURSOR) AS PRECURSOR ON FEATURE.PRECURSOR_ID = PRECURSOR.ID
INNER JOIN
  (SELECT PRECURSOR_ID AS ID,
          COUNT(*) AS TRANSITION_COUNT
   FROM TRANSITION_PRECURSOR_MAPPING
   INNER JOIN TRANSITION ON TRANSITION_PRECURSOR_MAPPING.TRANSITION_ID = TRANSITION.ID
   WHERE DETECTING==1
   GROUP BY PRECURSOR_ID) AS VAR_TRANSITION_SCORE ON FEATURE.PRECURSOR_ID = VAR_TRANSITION_SCORE.ID
ORDER BY RUN_ID,
         PRECURSOR.ID ASC,
         FEATURE.EXP_RT ASC;
''', con)
            elif level == "ms1":
                if not check_sqlite_table(con, "FEATURE_MS1"):
                    raise click.ClickException("MS1-level feature table not present in file.")

                con.executescript('''
CREATE INDEX IF NOT EXISTS idx_precursor_precursor_id ON PRECURSOR (ID);
CREATE INDEX IF NOT EXISTS idx_feature_precursor_id ON FEATURE (PRECURSOR_ID);
CREATE INDEX IF NOT EXISTS idx_feature_feature_id ON FEATURE (ID);
CREATE INDEX IF NOT EXISTS idx_feature_ms1_feature_id ON FEATURE_MS1 (FEATURE_ID);
''')

                table = pd.read_sql_query('''
SELECT *,
       RUN_ID || '_' || PRECURSOR_ID AS GROUP_ID
FROM FEATURE_MS1
INNER JOIN
  (SELECT RUN_ID,
          ID,
          PRECURSOR_ID,
          EXP_RT
   FROM FEATURE) AS FEATURE ON FEATURE_ID = FEATURE.ID
INNER JOIN
  (SELECT ID,
          CHARGE AS PRECURSOR_CHARGE,
          DECOY
   FROM PRECURSOR) AS PRECURSOR ON FEATURE.PRECURSOR_ID = PRECURSOR.ID
ORDER BY RUN_ID,
         PRECURSOR.ID ASC,
         FEATURE.EXP_RT ASC;
''', con)
            elif level == "transition":
                if not check_sqlite_table(con, "SCORE_MS2"):
                    raise click.ClickException("Transition-level scoring for IPF requires prior MS2 or MS1MS2-level scoring. Please run 'pyprophet score --level=ms2' or 'pyprophet score --level=ms1ms2' on this file first.")
                if not check_sqlite_table(con, "FEATURE_TRANSITION"):
                    raise click.ClickException("Transition-level feature table not present in file.")

                con.executescript('''
CREATE INDEX IF NOT EXISTS idx_transition_id ON TRANSITION (ID);
CREATE INDEX IF NOT EXISTS idx_score_ms2_feature_id ON SCORE_MS2 (FEATURE_ID);
CREATE INDEX IF NOT EXISTS idx_precursor_precursor_id ON PRECURSOR (ID);
CREATE INDEX IF NOT EXISTS idx_feature_precursor_id ON FEATURE (PRECURSOR_ID);
CREATE INDEX IF NOT EXISTS idx_feature_feature_id ON FEATURE (ID);
CREATE INDEX IF NOT EXISTS idx_feature_transition_feature_id ON FEATURE_TRANSITION (FEATURE_ID);
CREATE INDEX IF NOT EXISTS idx_feature_transition_transition_id ON FEATURE_TRANSITION (TRANSITION_ID);
''')

                table = pd.read_sql_query('''
SELECT TRANSITION.DECOY AS DECOY,
       FEATURE_TRANSITION.*,
       PRECURSOR.CHARGE AS PRECURSOR_CHARGE,
       TRANSITION.PRODUCT_CHARGE AS PRODUCT_CHARGE,
       RUN_ID || '_' || FEATURE_TRANSITION.FEATURE_ID || '_' || PRECURSOR_ID || '_' || TRANSITION_ID AS GROUP_ID
FROM FEATURE_TRANSITION
INNER JOIN
  (SELECT RUN_ID,
          ID,
          PRECURSOR_ID,
          EXP_RT
   FROM FEATURE) AS FEATURE ON FEATURE_TRANSITION.FEATURE_ID = FEATURE.ID
INNER JOIN PRECURSOR ON FEATURE.PRECURSOR_ID = PRECURSOR.ID
INNER JOIN SCORE_MS2 ON FEATURE.ID = SCORE_MS2.FEATURE_ID
INNER JOIN
  (SELECT ID,
          CHARGE AS PRODUCT_CHARGE,
          DECOY
   FROM TRANSITION) AS TRANSITION ON FEATURE_TRANSITION.TRANSITION_ID = TRANSITION.ID
WHERE RANK <= %s
  AND PEP <= %s
  AND VAR_ISOTOPE_OVERLAP_SCORE <= %s
  AND VAR_LOG_SN_SCORE > %s
  AND PRECURSOR.DECOY == 0
ORDER BY RUN_ID,
         PRECURSOR.ID,
         FEATURE.EXP_RT,
         TRANSITION.ID;
''' % (ipf_max_peakgroup_rank, ipf_max_peakgroup_pep, ipf_max_transition_isotope_overlap, ipf_min_transition_sn), con)
            else:
                raise click.ClickException("Unspecified data level selected.")

            # Append MS1 scores to MS2 table if selected
            if level == "ms1ms2":
                if not check_sqlite_table(con, "FEATURE_MS1"):
                    raise click.ClickException("MS1-level feature table not present in file.")
                ms1_table = pd.read_sql_query('SELECT * FROM FEATURE_MS1;', con)

                ms1_scores = [c for c in ms1_table.columns if c.startswith("VAR_")]
                ms1_table = ms1_table[['FEATURE_ID'] + ms1_scores]
                ms1_table.columns = ['FEATURE_ID'] + ["VAR_MS1_" + s.split("VAR_")[1] for s in ms1_scores]

                table = pd.merge(table, ms1_table, how='left', on='FEATURE_ID')

            # Format table
            table.columns = [col.lower() for col in table.columns]

            # Mark main score column
            if ss_main_score.lower() in table.columns:
                table = table.rename(index=str, columns={ss_main_score.lower(): "main_"+ss_main_score.lower()})
            elif ss_main_score.lower() == "swath_pretrained":
                # Add a pretrained main score corresponding to the original implementation in OpenSWATH
                # This is optimized for 32-windows SCIEX TripleTOF 5600 data
                table['main_var_pretrained'] = -( -0.19011762 * table['var_library_corr']
                                                +  2.47298914 * table['var_library_rmsd']
                                                +  5.63906731 * table['var_norm_rt_score']
                                                + -0.62640133 * table['var_isotope_correlation_score']
                                                +  0.36006925 * table['var_isotope_overlap_score']
                                                +  0.08814003 * table['var_massdev_score']
                                                +  0.13978311 * table['var_xcorr_coelution']
                                                + -1.16475032 * table['var_xcorr_shape']
                                                + -0.19267813 * table['var_yseries_score']
                                                + -0.61712054 * table['var_log_sn_score'])
            else:
                raise click.ClickException("Main score column not present in data.")

            # Enable transition count & precursor / product charge scores for XGBoost-based classifier
            if classifier == 'XGBoost':
                click.echo("Info: Enable number of transitions & precursor / product charge scores for XGBoost-based classifier")
                table = table.rename(index=str, columns={'precursor_charge': 'var_precursor_charge', 'product_charge': 'var_product_charge', 'transition_count': 'var_transition_count'})

            con.close()
            return(table)

        # Check for auto main score selection
        if ss_main_score=="auto":
            # Set starting default main score
            ss_main_score = "var_xcorr_shape"
            use_dynamic_main_score = True
        else:
            use_dynamic_main_score = False

        # Main function
        if is_sqlite_file(infile):
            self.mode = 'osw'
            self.table = read_osw(infile, level, ipf_max_peakgroup_rank, ipf_max_peakgroup_pep, ipf_max_transition_isotope_overlap, ipf_min_transition_sn)
        else:
            self.mode = 'tsv'
            self.table = read_tsv(infile)    

        self.infile = infile
        self.outfile = outfile
        self.classifier = classifier
        self.xgb_hyperparams = xgb_hyperparams
        self.xgb_params = xgb_params
        self.xgb_params_space = xgb_params_space
        self.xeval_fraction = xeval_fraction
        self.xeval_num_iter = xeval_num_iter
        self.ss_initial_fdr = ss_initial_fdr
        self.ss_iteration_fdr = ss_iteration_fdr
        self.ss_num_iter = ss_num_iter
        self.ss_main_score = ss_main_score
        self.group_id = group_id
        self.parametric = parametric
        self.pfdr = pfdr
        self.pi0_lambda = pi0_lambda
        self.pi0_method = pi0_method
        self.pi0_smooth_df = pi0_smooth_df
        self.pi0_smooth_log_pi0 = pi0_smooth_log_pi0
        self.lfdr_truncate = lfdr_truncate
        self.lfdr_monotone = lfdr_monotone
        self.lfdr_transformation = lfdr_transformation
        self.lfdr_adj = lfdr_adj
        self.lfdr_eps = lfdr_eps
        self.level = level
        self.tric_chromprob = tric_chromprob
        self.threads = threads
        self.test = test
        self.ss_score_filter = ss_score_filter
        self.color_palette = color_palette
        self.main_score_selection_report = main_score_selection_report
        self.ss_use_dynamic_main_score = use_dynamic_main_score

        self.prefix = os.path.splitext(outfile)[0]

    @abc.abstractmethod
    def run_algo(self):
        pass

    @abc.abstractmethod
    def extra_writes(self):
        pass

    def run(self):

        extra_writes = dict(self.extra_writes())

        self.check_cols = [self.group_id, "run_id", "decoy"]

        start_at = time.time()
        with warnings.catch_warnings():
            warnings.simplefilter("ignore")
            (result, scorer, weights) = self.run_algo()

        needed = time.time() - start_at

        self.print_summary(result)

        if self.mode == 'tsv':
            self.save_tsv_results(result, extra_writes, scorer.pi0)
            if self.classifier == 'LDA':
                self.save_tsv_weights(weights, extra_writes)
            elif self.classifier == 'XGBoost':
                self.save_bin_weights(weights, extra_writes)

        elif self.mode == 'osw':
            self.save_osw_results(result, extra_writes, scorer.pi0)
            self.save_osw_weights(weights)

        seconds = int(needed)
        msecs = int(1000 * (needed - seconds))

        click.echo("Info: Total time: %d seconds and %d msecs wall time" % (seconds, msecs))

    def print_summary(self, result):
        if result.summary_statistics is not None:
            click.echo("=" * 80)
            click.echo(result.summary_statistics)
            click.echo("=" * 80)

    def save_tsv_results(self, result, extra_writes, pi0):
        summ_stat_path = extra_writes.get("summ_stat_path")
        if summ_stat_path is not None:
            result.summary_statistics.to_csv(summ_stat_path, sep=",", index=False)
            click.echo("Info: %s written." % summ_stat_path)

        full_stat_path = extra_writes.get("full_stat_path")
        if full_stat_path is not None:
            result.final_statistics.to_csv(full_stat_path, sep=",", index=False)
            click.echo("Info: %s written." % full_stat_path)

        output_path = extra_writes.get("output_path")
        if output_path is not None:
            result.scored_tables.to_csv(output_path, sep="\t", index=False)
            click.echo("Info: %s written." % output_path)

        if result.final_statistics is not None:
            cutoffs = result.final_statistics["cutoff"].values
            svalues = result.final_statistics["svalue"].values
            qvalues = result.final_statistics["qvalue"].values

            pvalues = result.scored_tables.loc[(result.scored_tables.peak_group_rank == 1) & (result.scored_tables.decoy == 0)]["p_value"].values
            top_targets = result.scored_tables.loc[(result.scored_tables.peak_group_rank == 1) & (result.scored_tables.decoy == 0)]["d_score"].values
            top_decoys = result.scored_tables.loc[(result.scored_tables.peak_group_rank == 1) & (result.scored_tables.decoy == 1)]["d_score"].values

            save_report(extra_writes.get("report_path"), output_path, top_decoys, top_targets, cutoffs, svalues, qvalues, pvalues, pi0, self.color_palette)
            click.echo("Info: %s written." % extra_writes.get("report_path"))

    def save_tsv_weights(self, weights, extra_writes):
        weights['level'] = self.level
        trained_weights_path = extra_writes.get("trained_weights_path")
        if trained_weights_path is not None:
            weights.to_csv(trained_weights_path, sep=",", index=False)
            click.echo("Info: %s written." % trained_weights_path)

    def save_osw_results(self, result, extra_writes, pi0):
        if self.infile != self.outfile:
            copyfile(self.infile, self.outfile)

        con = sqlite3.connect(self.outfile)

        if self.level == "ms2" or self.level == "ms1ms2":
            c = con.cursor()
            c.execute('DROP TABLE IF EXISTS SCORE_MS2;')
            con.commit()
            c.fetchall()

            df = result.scored_tables
            if 'h_score' in df.columns:
                df = df[['feature_id','d_score','h_score','h0_score','peak_group_rank','p_value','q_value','pep']]
                df.columns = ['FEATURE_ID','SCORE','HSCORE','H0SCORE','RANK','PVALUE','QVALUE','PEP']
            else:
                df = df[['feature_id','d_score','peak_group_rank','p_value','q_value','pep']]
                df.columns = ['FEATURE_ID','SCORE','RANK','PVALUE','QVALUE','PEP']
            table = "SCORE_MS2"
            df.to_sql(table, con, index=False)
        elif self.level == "ms1":
            c = con.cursor()
            c.execute('DROP TABLE IF EXISTS SCORE_MS1;')
            con.commit()
            c.fetchall()

            df = result.scored_tables
            if 'h_score' in df.columns:
                df = df[['feature_id','d_score','h_score','h0_score','peak_group_rank','p_value','q_value','pep']]
                df.columns = ['FEATURE_ID','SCORE','HSCORE','H0SCORE','RANK','PVALUE','QVALUE','PEP']
            else:
                df = df[['feature_id','d_score','peak_group_rank','p_value','q_value','pep']]
                df.columns = ['FEATURE_ID','SCORE','RANK','PVALUE','QVALUE','PEP']
            table = "SCORE_MS1"
            df.to_sql(table, con, index=False)
        elif self.level == "transition":
            c = con.cursor()
            c.execute('DROP TABLE IF EXISTS SCORE_TRANSITION;')
            con.commit()
            c.fetchall()

            df = result.scored_tables[['feature_id','transition_id','d_score','peak_group_rank','p_value','q_value','pep']]
            df.columns = ['FEATURE_ID','TRANSITION_ID','SCORE','RANK','PVALUE','QVALUE','PEP']
            table = "SCORE_TRANSITION"
            df.to_sql(table, con, index=False)

        con.close()
        click.echo("Info: %s written." % self.outfile)

        if result.final_statistics is not None:
            cutoffs = result.final_statistics["cutoff"].values
            svalues = result.final_statistics["svalue"].values
            qvalues = result.final_statistics["qvalue"].values

            pvalues = result.scored_tables.loc[(result.scored_tables.peak_group_rank == 1) & (result.scored_tables.decoy == 0)]["p_value"].values
            top_targets = result.scored_tables.loc[(result.scored_tables.peak_group_rank == 1) & (result.scored_tables.decoy == 0)]["d_score"].values
            top_decoys = result.scored_tables.loc[(result.scored_tables.peak_group_rank == 1) & (result.scored_tables.decoy == 1)]["d_score"].values

            save_report(os.path.join(self.prefix + "_" + self.level + "_report.pdf"), self.outfile, top_decoys, top_targets, cutoffs, svalues, qvalues, pvalues, pi0, self.color_palette)
            click.echo("Info: %s written." %  os.path.join(self.prefix + "_" + self.level + "_report.pdf"))

    def save_osw_weights(self, weights):
        if self.classifier == "LDA":
            weights['level'] = self.level
            con = sqlite3.connect(self.outfile)

            c = con.cursor()
            c.execute('SELECT count(name) FROM sqlite_master WHERE type="table" AND name="PYPROPHET_WEIGHTS";')
            if c.fetchone()[0] == 1:
                c.execute('DELETE FROM PYPROPHET_WEIGHTS WHERE LEVEL =="%s"' % self.level)
            c.close()

            weights.to_sql("PYPROPHET_WEIGHTS", con, index=False, if_exists='append')

        elif self.classifier == "XGBoost":
            con = sqlite3.connect(self.outfile)

            c = con.cursor()
            c.execute('SELECT count(name) FROM sqlite_master WHERE type="table" AND name="PYPROPHET_XGB";')
            if c.fetchone()[0] == 1:
                c.execute('DELETE FROM PYPROPHET_XGB WHERE LEVEL =="%s"' % self.level)
            else:
                c.execute('CREATE TABLE PYPROPHET_XGB (level TEXT, xgb BLOB)')

            c.execute('INSERT INTO PYPROPHET_XGB VALUES(?, ?)', [self.level, pickle.dumps(weights)])
            con.commit()
            c.close()

    def save_bin_weights(self, weights, extra_writes):
        trained_weights_path = extra_writes.get("trained_model_path_" + self.level)
        if trained_weights_path is not None:
            with open(trained_weights_path, 'wb') as file:
                self.persisted_weights = pickle.dump(weights, file)
            click.echo("Info: %s written." % trained_weights_path)

class PyProphetLearner(PyProphetRunner):

    def run_algo(self):
        (result, scorer, weights) = PyProphet(self.classifier, self.xgb_hyperparams, self.xgb_params, self.xgb_params_space, self.xeval_fraction, self.xeval_num_iter, self.ss_initial_fdr, self.ss_iteration_fdr, self.ss_num_iter, self.group_id, self.parametric, self.pfdr, self.pi0_lambda, self.pi0_method, self.pi0_smooth_df, self.pi0_smooth_log_pi0, self.lfdr_truncate, self.lfdr_monotone, self.lfdr_transformation, self.lfdr_adj, self.lfdr_eps, self.tric_chromprob, self.threads, self.test, self.ss_score_filter, self.color_palette, self.main_score_selection_report, self.outfile, self.level, self.ss_use_dynamic_main_score).learn_and_apply(self.table)
        return (result, scorer, weights)

    def extra_writes(self):
        yield "output_path", os.path.join(self.prefix + "_scored.tsv")
        yield "summ_stat_path", os.path.join(self.prefix + "_summary_stat.csv")
        yield "full_stat_path", os.path.join(self.prefix + "_full_stat.csv")
        yield "trained_weights_path", os.path.join(self.prefix + "_weights.csv")
        yield "trained_model_path_ms1", os.path.join(self.prefix + "_ms1_model.bin")
        yield "trained_model_path_ms1ms2", os.path.join(self.prefix + "_ms1ms2_model.bin")
        yield "trained_model_path_ms2", os.path.join(self.prefix + "_ms2_model.bin")
        yield "trained_model_path_transition", os.path.join(self.prefix + "_transition_model.bin")
        yield "report_path", os.path.join(self.prefix + "_report.pdf")


class PyProphetWeightApplier(PyProphetRunner):

    def __init__(self, infile, outfile, classifier, xgb_hyperparams, xgb_params, xgb_params_space, xeval_fraction, xeval_num_iter, ss_initial_fdr, ss_iteration_fdr, ss_num_iter, ss_main_score, group_id, parametric, pfdr, pi0_lambda, pi0_method, pi0_smooth_df, pi0_smooth_log_pi0, lfdr_truncate, lfdr_monotone, lfdr_transformation, lfdr_adj, lfdr_eps, level, ipf_max_peakgroup_rank, ipf_max_peakgroup_pep, ipf_max_transition_isotope_overlap, ipf_min_transition_sn, tric_chromprob, threads, test, apply_weights, ss_score_filter, color_palette, main_score_selection_report):
        super(PyProphetWeightApplier, self).__init__(infile, outfile, classifier, xgb_hyperparams, xgb_params, xgb_params_space, xeval_fraction, xeval_num_iter, ss_initial_fdr, ss_iteration_fdr, ss_num_iter, ss_main_score, group_id, parametric, pfdr, pi0_lambda, pi0_method, pi0_smooth_df, pi0_smooth_log_pi0, lfdr_truncate, lfdr_monotone, lfdr_transformation, lfdr_adj, lfdr_eps, level, ipf_max_peakgroup_rank, ipf_max_peakgroup_pep, ipf_max_transition_isotope_overlap, ipf_min_transition_sn, tric_chromprob, threads, test, ss_score_filter, color_palette, main_score_selection_report)
        if not os.path.exists(apply_weights):
            raise click.ClickException("Weights file %s does not exist." % apply_weights)
        if self.mode == "tsv":
            if self.classifier == "LDA":
                try:
                    self.persisted_weights = pd.read_csv(apply_weights, sep=",")
                    if self.level != self.persisted_weights['level'].unique()[0]:
                        raise click.ClickException("Weights file has wrong level.")
                except Exception:
                    import traceback
                    traceback.print_exc()
                    raise
            elif self.classifier == "XGBoost":
                with open(apply_weights, 'rb') as file:
                    self.persisted_weights = pickle.load(file)
        elif self.mode == "osw":
            if self.classifier == "LDA":
                try:
                    con = sqlite3.connect(apply_weights)

                    if not check_sqlite_table(con, "PYPROPHET_WEIGHTS"):
                        raise click.ClickException("PYPROPHET_WEIGHTS table is not present in file, cannot apply weights for LDA classifier! Make sure you have run the scoring on a subset of the data first, or that you supplied the right `--classifier` parameter.")
                    data = pd.read_sql_query("SELECT * FROM PYPROPHET_WEIGHTS WHERE LEVEL=='%s'" % self.level, con)
                    data.columns = [col.lower() for col in data.columns]
                    con.close()
                    self.persisted_weights = data
                    if self.level != self.persisted_weights['level'].unique()[0]:
                        raise click.ClickException("Weights file has wrong level.")
                except Exception:
                    import traceback
                    traceback.print_exc()
                    raise
            elif self.classifier == "XGBoost":
                try:
                    con = sqlite3.connect(apply_weights)

                    if not check_sqlite_table(con, "PYPROPHET_XGB"):
                        raise click.ClickException("PYPROPHET_XGB table is not present in file, cannot apply weights for XGBoost classifier! Make sure you have run the scoring on a subset of the data first, or that you supplied the right `--classifier` parameter.")
                    data = con.execute("SELECT xgb FROM PYPROPHET_XGB WHERE LEVEL=='%s'" % self.level).fetchone()
                    con.close()
                    self.persisted_weights = pickle.loads(data[0])
                except Exception:
                    import traceback
                    traceback.print_exc()
                    raise
                
    def run_algo(self):
<<<<<<< HEAD
        (result, scorer, weights) = PyProphet(self.classifier, self.xgb_hyperparams, self.xgb_params, self.xgb_params_space, self.xeval_fraction, self.xeval_num_iter, self.ss_initial_fdr, self.ss_iteration_fdr, self.ss_num_iter, self.group_id, self.parametric, self.pfdr, self.pi0_lambda, self.pi0_method, self.pi0_smooth_df, self.pi0_smooth_log_pi0, self.lfdr_truncate, self.lfdr_monotone, self.lfdr_transformation, self.lfdr_adj, self.lfdr_eps, self.tric_chromprob, self.threads, self.test, self.ss_score_filter, self.color_palette, self.main_score_selection_report, self.outfile, self.level).apply_weights(self.table, self.persisted_weights)
=======
        (result, scorer, weights) = PyProphet(self.classifier, self.xgb_hyperparams, self.xgb_params, self.xgb_params_space, self.xeval_fraction, self.xeval_num_iter, self.ss_initial_fdr, self.ss_iteration_fdr, self.ss_num_iter, self.group_id, self.parametric, self.pfdr, self.pi0_lambda, self.pi0_method, self.pi0_smooth_df, self.pi0_smooth_log_pi0, self.lfdr_truncate, self.lfdr_monotone, self.lfdr_transformation, self.lfdr_adj, self.lfdr_eps, self.tric_chromprob, self.threads, self.test, self.ss_score_filter, self.color_palette, self.main_score_selection_report, self.outfile, self.level, self.ss_use_dynamic_main_score).apply_weights(self.table, self.persisted_weights)
>>>>>>> 13527c10
        return (result, scorer, weights)

    def extra_writes(self):
        yield "output_path", os.path.join(self.prefix + "_scored.tsv")
        yield "summ_stat_path", os.path.join(self.prefix + "_summary_stat.csv")
        yield "full_stat_path", os.path.join(self.prefix + "_full_stat.csv")
        yield "report_path", os.path.join(self.prefix + "_report.pdf")<|MERGE_RESOLUTION|>--- conflicted
+++ resolved
@@ -490,11 +490,7 @@
                     raise
                 
     def run_algo(self):
-<<<<<<< HEAD
-        (result, scorer, weights) = PyProphet(self.classifier, self.xgb_hyperparams, self.xgb_params, self.xgb_params_space, self.xeval_fraction, self.xeval_num_iter, self.ss_initial_fdr, self.ss_iteration_fdr, self.ss_num_iter, self.group_id, self.parametric, self.pfdr, self.pi0_lambda, self.pi0_method, self.pi0_smooth_df, self.pi0_smooth_log_pi0, self.lfdr_truncate, self.lfdr_monotone, self.lfdr_transformation, self.lfdr_adj, self.lfdr_eps, self.tric_chromprob, self.threads, self.test, self.ss_score_filter, self.color_palette, self.main_score_selection_report, self.outfile, self.level).apply_weights(self.table, self.persisted_weights)
-=======
         (result, scorer, weights) = PyProphet(self.classifier, self.xgb_hyperparams, self.xgb_params, self.xgb_params_space, self.xeval_fraction, self.xeval_num_iter, self.ss_initial_fdr, self.ss_iteration_fdr, self.ss_num_iter, self.group_id, self.parametric, self.pfdr, self.pi0_lambda, self.pi0_method, self.pi0_smooth_df, self.pi0_smooth_log_pi0, self.lfdr_truncate, self.lfdr_monotone, self.lfdr_transformation, self.lfdr_adj, self.lfdr_eps, self.tric_chromprob, self.threads, self.test, self.ss_score_filter, self.color_palette, self.main_score_selection_report, self.outfile, self.level, self.ss_use_dynamic_main_score).apply_weights(self.table, self.persisted_weights)
->>>>>>> 13527c10
         return (result, scorer, weights)
 
     def extra_writes(self):
